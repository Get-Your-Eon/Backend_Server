--- conflicted
+++ resolved
@@ -573,28 +573,6 @@
                         
                         # DB에 저장 (정적 데이터) - 안전한 방식
                         try:
-<<<<<<< HEAD
-                            # 기존 컬럼으로 시도 (안전한 저장)
-                            insert_sql = """
-                                INSERT INTO stations (
-                                    station_code, name, address, cs_id, cs_nm, addr, lat, longi, 
-                                    static_data_updated_at, updated_at
-                                )
-                                VALUES (
-                                    :station_code, :name, :address, :cs_id, :cs_nm, :addr, :lat, :longi,
-                                    :update_time, :update_time
-                                )
-                                ON CONFLICT (cs_id) DO UPDATE SET
-                                    name = COALESCE(EXCLUDED.cs_nm, EXCLUDED.name),
-                                    address = COALESCE(EXCLUDED.addr, EXCLUDED.address),
-                                    cs_nm = EXCLUDED.cs_nm,
-                                    addr = EXCLUDED.addr,
-                                    lat = EXCLUDED.lat,
-                                    longi = EXCLUDED.longi,
-                                    static_data_updated_at = EXCLUDED.static_data_updated_at,
-                                    updated_at = EXCLUDED.updated_at
-                                WHERE stations.cs_id = EXCLUDED.cs_id
-=======
                             # Ensure we are not in an aborted transaction from an earlier error
                             await _clear_db_transaction(db)
 
@@ -608,73 +586,9 @@
                                     location = EXCLUDED.location,
                                     raw_data = EXCLUDED.raw_data,
                                     stat_update_datetime = EXCLUDED.stat_update_datetime
->>>>>>> 343b119b
                             """
                             
                             await db.execute(text(insert_sql), {
-<<<<<<< HEAD
-                                "station_code": item.get("csId"),  # station_code도 설정
-                                "name": item.get("csNm"),         # 기존 name 컬럼
-                                "address": item.get("addr"),      # 기존 address 컬럼
-                                "cs_id": item.get("csId"),        # KEPCO cs_id
-                                "cs_nm": item.get("csNm"),        # KEPCO cs_nm
-                                "addr": item.get("addr"),         # KEPCO addr
-                                "lat": str(item_lat),             # 위도
-                                "longi": str(item_lon),           # 경도
-                                "update_time": now
-                            })
-                        except Exception as insert_error:
-                            print(f"⚠️ 충전소 DB 저장 오류: {insert_error}")
-                            # 최소한의 기본 컬럼으로만 저장 시도
-                            try:
-                                basic_insert_sql = """
-                                    INSERT INTO stations (station_code, name, address, updated_at)
-                                    VALUES (:station_code, :name, :address, :update_time)
-                                    ON CONFLICT (station_code) DO UPDATE SET
-                                        name = EXCLUDED.name,
-                                        address = EXCLUDED.address,
-                                        updated_at = EXCLUDED.updated_at
-                                """
-                                await db.execute(text(basic_insert_sql), {
-                                    "station_code": item.get("csId"),
-                                    "name": item.get("csNm"),
-                                    "address": item.get("addr"),
-                                    "update_time": now
-                                })
-                                print(f"✅ 기본 컬럼으로 충전소 저장 성공")
-                            except Exception as basic_error:
-                                print(f"⚠️ 기본 충전소 저장도 실패: {basic_error}")
-                        
-                        # 충전기 정보 저장
-                        try:
-                            charger_insert_sql = """
-                                INSERT INTO chargers (
-                                    station_id, charger_code, cp_id, cp_nm, charge_tp, cp_stat, 
-                                    cs_id, updated_at
-                                )
-                                VALUES (
-                                    (SELECT id FROM stations WHERE cs_id = :cs_id LIMIT 1),
-                                    :charger_code, :cp_id, :cp_nm, :charge_tp, :cp_stat, :cs_id, :update_time
-                                )
-                                ON CONFLICT (cp_id) DO UPDATE SET
-                                    cp_nm = EXCLUDED.cp_nm,
-                                    cp_stat = EXCLUDED.cp_stat,
-                                    charge_tp = EXCLUDED.charge_tp,
-                                    updated_at = EXCLUDED.updated_time
-                                WHERE chargers.cp_id = EXCLUDED.cp_id
-                            """
-                            await db.execute(text(charger_insert_sql), {
-                                "cs_id": item.get("csId"),
-                                "charger_code": item.get("cpId"),
-                                "cp_id": item.get("cpId"),
-                                "cp_nm": item.get("cpNm"),
-                                "charge_tp": item.get("chargeTp"),
-                                "cp_stat": item.get("cpStat"),
-                                "update_time": now
-                            })
-                        except Exception as charger_error:
-                            print(f"⚠️ 충전기 DB 저장 오류: {charger_error}")
-=======
                                 "cs_id": item.get("csId"),
                                 "address": item.get("addr"),
                                 "name": item.get("csNm"),
@@ -690,7 +604,6 @@
                             except Exception:
                                 pass
                             print(f"⚠️ DB 저장 오류: {insert_error}")
->>>>>>> 343b119b
                     
                     except Exception as item_error:
                         print(f"⚠️ Item 처리 오류: {item_error}")
@@ -1304,50 +1217,6 @@
         # === 1단계: DB 조회 (충전소ID 활용) - 안전한 쿼리 ===
         print(f"✅ DB에서 충전소 정보 조회...")
         
-<<<<<<< HEAD
-        # 기존 컬럼과 새 컬럼 모두 체크하는 안전한 쿼리
-        try:
-            # 먼저 기존 컬럼들로 시도
-            station_query = """
-                SELECT 
-                    station_code,
-                    name,
-                    address,
-                    cs_id,
-                    COALESCE(cs_nm, name) as station_name,
-                    COALESCE(addr, address) as station_addr,
-                    lat::text as lat_str,
-                    longi::text as lon_str,
-                    COALESCE(static_data_updated_at, updated_at) as last_updated
-                FROM stations 
-                WHERE cs_id = :station_id OR station_code = :station_id
-                LIMIT 1
-            """
-            
-            station_result = await db.execute(text(station_query), {"station_id": station_id})
-            station_row = station_result.fetchone()
-            
-            if station_row:
-                station_dict = station_row._mapping
-                station_info = {
-                    "station_id": str(station_dict.get("cs_id") or station_dict.get("station_code", "")),
-                    "station_name": str(station_dict.get("station_name") or ""),
-                    "addr": str(station_dict.get("station_addr") or ""),
-                    "lat": str(station_dict.get("lat_str") or ""),
-                    "lon": str(station_dict.get("lon_str") or ""),
-                    "last_updated": station_dict.get("last_updated")
-                }
-                print(f"✅ DB에서 충전소 정보 발견: {station_info['station_name']}")
-            else:
-                print(f"⚠️ DB에서 충전소 정보 없음, API 호출로 진행")
-                station_info = None
-                
-        except Exception as db_query_error:
-            print(f"⚠️ DB 쿼리 오류: {db_query_error}")
-            print(f"⚠️ API 호출로 진행...")
-            station_info = None
-        
-=======
         # 정적 데이터 조회
         # Try a richer query that uses `static_data_updated_at` if present; if the
         # column is missing (ProgrammingError) fallback to a simpler query. Also
@@ -1507,7 +1376,6 @@
         except Exception as cache_err:
             print(f"⚠️ Redis 조회 오류(무시): {cache_err}")
 
->>>>>>> 343b119b
         # === 2단계: 충전기 동적 데이터 갱신 체크 (30분 규칙) ===
         need_api_call = True
         cached_chargers = []
@@ -1575,37 +1443,6 @@
 
             # If DB is fresh, load charger rows to return
             if not need_api_call:
-<<<<<<< HEAD
-                try:
-                    charger_query = """
-                        SELECT 
-                            COALESCE(cp_id, external_charger_id, charger_code) as charger_id,
-                            COALESCE(cp_nm, charger_code) as charger_name,
-                            COALESCE(cp_stat, cp_stat_raw, '1') as status_code,
-                            COALESCE(charge_tp, charger_type) as charge_type
-                        FROM chargers 
-                        WHERE cs_id = :station_id OR station_id = (
-                            SELECT id FROM stations WHERE cs_id = :station_id LIMIT 1
-                        )
-                        ORDER BY charger_id
-                    """
-                    
-                    charger_result = await db.execute(text(charger_query), {"station_id": station_id})
-                    charger_rows = charger_result.fetchall()
-                    
-                    for row in charger_rows:
-                        row_dict = row._mapping
-                        cached_chargers.append({
-                            "charger_id": str(row_dict.get("charger_id", "")),
-                            "charger_name": str(row_dict.get("charger_name", "")),
-                            "status_code": str(row_dict.get("status_code", "1")),
-                            "charge_type": str(row_dict.get("charge_type", ""))
-                        })
-                        
-                except Exception as charger_query_error:
-                    print(f"⚠️ 충전기 DB 쿼리 오류: {charger_query_error}")
-                    cached_chargers = []
-=======
                 charger_query = """
                     SELECT station_id, cp_id, cp_nm, cp_stat, charge_tp, cs_id, stat_update_datetime, kepco_stat_update_datetime
                     FROM chargers 
@@ -1630,7 +1467,6 @@
                         "kepco_stat_update_datetime": (row_dict.get("kepco_stat_update_datetime").isoformat() if isinstance(row_dict.get("kepco_stat_update_datetime"), datetime) else row_dict.get("kepco_stat_update_datetime")),
                         "station_db_id": row_dict.get("station_id")
                     })
->>>>>>> 343b119b
         
         # === 3단계: API 호출 (필요시) ===
         if need_api_call:
